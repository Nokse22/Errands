--- conflicted
+++ resolved
@@ -21,11 +21,7 @@
 ```
 flatpak install org.gnome.Sdk//44 org.flatpak.Builder org.freedesktop.appstream-glib -y
 ```
-<<<<<<< HEAD
 3. Run 
-=======
-3. Run
->>>>>>> 20072a67
 ```
 make run
 ```